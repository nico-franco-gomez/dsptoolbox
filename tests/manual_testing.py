'''
Testing script:
So far, only 'manual' tests have been written here. The purpose of this script
is to check results from some functions.
'''
import dsptoolbox as dsp
import numpy as np
import pandas as pd
from os.path import join
import matplotlib.pyplot as plt


def transfer_function_test():
    # recorded = dsp.Signal(join('examples', 'data', 'chirp_mono.wav'))
    recorded_multi = \
        dsp.Signal(join('examples', 'data', 'chirp_stereo.wav'))
    raw = dsp.Signal(join('examples', 'data', 'chirp.wav'))
    tf = dsp.transfer_functions.spectral_deconvolve(
        recorded_multi, raw, mode='regularized', padding=False,
        keep_original_length=True)
    tf_wind = dsp.transfer_functions.window_ir(tf, at_start=False)
    tf_wind.plot_time()
    tf.plot_time()
    tf.plot_magnitude()
    dsp.plots.show()


def distances_function_test():
    recorded = dsp.Signal(join('examples', 'data', 'chirp_mono.wav'))
    raw = dsp.Signal(join('examples', 'data', 'chirp.wav'))
    print(dsp.distances.itakura_saito(raw, recorded))
    print(dsp.distances.log_spectral(recorded, raw))


def welch_method():
    from scipy.signal import welch, csd

    cross = False

    if cross:
        raw = dsp.Signal(join('examples', 'data', 'chirp_stereo.wav'))
    else:
        raw = dsp.Signal(join('examples', 'data', 'chirp.wav'))
    raw.set_spectrum_parameters(method='welch', scaling='power spectrum',
                                average='median')
    if cross:
        f2, pp = csd(
            raw.time_data[:, 0], raw.time_data[:, 1],
            fs=raw.sampling_rate_hz, nperseg=1024)
        f1, mine = raw.get_csm()
        mine = mine[:, 0, 1]
    else:
        f2, pp = welch(raw.time_data.squeeze(),
                       raw.sampling_rate_hz, nperseg=1024,
                       average='median', scaling='spectrum')
        f1, mine = raw.get_spectrum()
        mine = np.squeeze(mine)
    print('Same as scipy: ', np.all(np.isclose(np.abs(pp) - np.abs(mine), 0)))
    # print('Same as scipy: ', np.all(np.isclose(pp[100:], mine[100:])))
    plt.figure()
    # plt.semilogx(f2, np.angle(pp), label='Scipy')
    # plt.semilogx(f1, np.angle(mine), label='mine')
    plt.semilogx(f2, 10*np.log10(np.abs(pp)), label='Scipy')
    plt.semilogx(f1, 10*np.log10(np.abs(mine)), label='mine')
    plt.legend()
    dsp.plots.show()


def csm():
    raw = dsp.Signal(join('examples', 'data', 'chirp_stereo.wav'))
    raw.plot_csm()
    dsp.plots.show()


def group_delay():
    # recorded = dsp.Signal(join('examples', 'data', 'chirp_mono.wav'))
    recorded_multi = \
        dsp.Signal(join('examples', 'data', 'chirp_stereo.wav'))
    raw = dsp.Signal(join('examples', 'data', 'chirp.wav'))
    tf = dsp.transfer_functions.spectral_deconvolve(
        recorded_multi, raw, mode='regularized')
    tf = dsp.transfer_functions.window_ir(tf)
    f, g1 = dsp.group_delay(tf, 'matlab')
    f, g2 = dsp.group_delay(tf, 'direct')

    plt.plot(f, g1, label='matlab')
    plt.plot(f, g2, label='direct')
    plt.legend()
    dsp.plots.show()


def stft():
    try:
        import librosa
    except ModuleNotFoundError as e:
        print(e)
        print('librosa not installed, because numba is not yet supported for' +
              ' python 3.11. Try reinstalling librosa or run in python ' +
              '3.10 environment!')
        exit()
    except Exception as e:
        print(e)
        exit()

    raw = dsp.Signal(join('examples', 'data', 'chirp.wav'))
    raw.set_spectrogram_parameters(
        window_length_samples=2048, scaling=False, overlap_percent=75,
        padding=False)
    t, f, stft = raw.get_spectrogram()
    stft = stft[..., 0]
    D = librosa.stft(raw.time_data.squeeze(), center=False)
    print(np.all(np.isclose(stft[1:, :-4], D[1:])))
    # exit()
    plt.subplot(121)
    st_abs = 20*np.log10(np.abs(stft))
    plt.imshow(st_abs, origin='lower', aspect='auto',
               vmin=np.max(st_abs)-100, vmax=np.max(st_abs)+10)
    plt.colorbar()
    plt.subplot(122)
    D_abs = 20*np.log10(np.abs(D))
    plt.imshow(D_abs, origin='lower', aspect='auto',
               vmin=np.max(D_abs)-100, vmax=np.max(D_abs)+10)
    plt.colorbar()

    raw.plot_spectrogram()
    dsp.plots.show()


def minimum_phase_systems():
    # recorded = dsp.Signal(join('examples', 'data', 'chirp_mono.wav'))
    recorded_multi = \
        dsp.Signal(join('examples', 'data', 'chirp_stereo.wav'))
    raw = dsp.Signal(join('examples', 'data', 'chirp.wav'))
    tf = dsp.transfer_functions.spectral_deconvolve(
        recorded_multi, raw, mode='regularized')
    tf = dsp.transfer_functions.window_ir(tf)
    f, bla = dsp.minimum_phase(tf)
    plt.subplot(121)
    plt.semilogx(f, bla)
    plt.subplot(122)
    f, bla = dsp.minimum_group_delay(tf)
    f, bla2 = dsp.group_delay(tf)
    plt.semilogx(f, (bla2-bla)*1e3)
    dsp.plots.show()


def room_acoustics():
    # recorded = dsp.Signal(join('examples', 'data', 'chirp_mono.wav'))
    recorded_multi = \
        dsp.Signal(join('examples', 'data', 'chirp_stereo.wav'))
    raw = dsp.Signal(join('examples', 'data', 'chirp.wav'))
    tf = dsp.transfer_functions.spectral_deconvolve(
        recorded_multi, raw, mode='regularized')
    tf = dsp.transfer_functions.window_ir(tf)
    print(dsp.room_acoustics.reverb_time(tf, 'T20'))
    print(dsp.room_acoustics.reverb_time(tf, 'T30'))
    print(dsp.room_acoustics.reverb_time(tf, 'T60'))
    print(dsp.room_acoustics.reverb_time(tf, 'EDT'))
    print(dsp.room_acoustics.find_modes(tf, [30, 350]))


def new_transfer_functions():
    # recorded = dsp.Signal(join('examples', 'data', 'chirp_mono.wav'))
    recorded_multi = \
        dsp.Signal(join('examples', 'data', 'chirp_stereo.wav'))
    raw = dsp.Signal(join('examples', 'data', 'chirp.wav'))
    tf = dsp.transfer_functions.compute_transfer_function(
        recorded_multi, raw, mode='h2')
    # tf.plot_magnitude(normalize=None)
    tf.plot_coherence()
    from scipy.signal import coherence
    import matplotlib.pyplot as plt
    # Trying
    x = raw.time_data[:, 0]
    y = recorded_multi.time_data[:, 1]
    freq, coh = coherence(x, y, raw.sampling_rate_hz, nperseg=1024)
    plt.plot(freq, coh)
    dsp.plots.show()


def multiband():
    recorded_multi = \
        dsp.Signal(join('examples', 'data', 'chirp_stereo.wav'))
    r1 = dsp.Signal(None, recorded_multi.time_data[:, 0],
                    recorded_multi.sampling_rate_hz)
    r2 = dsp.Signal(None, recorded_multi.time_data[:, 1],
                    recorded_multi.sampling_rate_hz)
    multi = dsp.MultiBandSignal()
    # multi = dsp.MultiBandSignal([r1, r2])
    multi.show_info(True)
    multi.show_info(False)
    multi.add_band(r1)
    multi.add_band(r2)
    multi.show_info(False)
    multi.remove_band(-1)
    multi.show_info(False)


def save_objects():
    recorded_multi = \
        dsp.Signal(join('examples', 'data', 'chirp_stereo.wav'))
    recorded_multi.save_signal(mode='wav')
    recorded_multi.save_signal(mode='flac')
    recorded_multi.save_signal(mode='pickle')
    print()


def generators():
    # Noise
    # wno = dsp.generators.noise(
    #     'white', length_seconds=3, peak_level_dbfs=-1, number_of_channels=4,
    #     sampling_rate_hz=44100)
    # wno = dsp.generators.noise('pink', sampling_rate_hz=44100)
    # wno = dsp.generators.noise(
    #     'red', peak_level_dbfs=-5, sampling_rate_hz=44100)
    # wno = dsp.generators.noise('blue', sampling_rate_hz=44100)
    # wno = dsp.generators.noise(
    #     'violet', number_of_channels=3, sampling_rate_hz=44100)
    # wno = dsp.generators.noise(
    #     'grey', length_seconds=2, number_of_channels=3,
    #     sampling_rate_hz=44100)
    # wno.plot_magnitude(normalize=None)

    # Chirps
    wno = dsp.generators.chirp(type_of_chirp='log', length_seconds=5,
                               fade='log',
                               padding_end_seconds=2, number_of_channels=1,
                               peak_level_dbfs=-20, range_hz=[20, 24e3],
                               sampling_rate_hz=44100)

    # Plots
    wno.plot_magnitude(range_hz=[20, 24e3])
    wno.plot_spectrogram()
    wno.plot_time()
    # wno.plot_phase()
    # wno.plot_group_delay()
    dsp.plots.show()


def recording():
    from time import sleep

    sleep(3)

    dsp.audio_io.set_device()
    chirp = dsp.generators.chirp(padding_end_seconds=2, sampling_rate_hz=44100)
    s2 = dsp.audio_io.play_and_record(chirp)
    tf = dsp.transfer_functions.spectral_deconvolve(s2, chirp)
    tf = dsp.transfer_functions.window_ir(tf)
    tf.plot_magnitude()
    dsp.plots.show()


def convolve_rir_signal():
    rir = dsp.Signal(join('examples', 'data', 'rir.wav'),
                     signal_type='rir')
    speech = dsp.Signal(join('examples', 'data', 'speech.flac'))
    dsp.audio_io.set_device(2)
    new_speech = \
        dsp.room_acoustics.convolve_rir_on_signal(
            speech, rir, keep_length=False)
    dsp.audio_io.play(new_speech)
    dsp.plots.show()


def cepstrum():
    speech = dsp.Signal(join('examples', 'data', 'speech.flac'))
    c = dsp.special.cepstrum(speech, mode='real')
    # import matplotlib.pyplot as plt
    # plt.plot(c)
    dsp.plots.general_plot(speech.time_vector_s, c, log=False)
    dsp.plots.show()


def merging_signals():
    recorded_multi = \
        dsp.Signal(join('examples', 'data', 'chirp_stereo.wav'))
    raw = dsp.Signal(join('examples', 'data', 'chirp.wav'))

    fb = \
        dsp.filterbanks.linkwitz_riley_crossovers(
            [1000, 2000], [4, 6], raw.sampling_rate_hz)

    raw_b = fb.filter_signal(raw)
    recorded_multi_b = fb.filter_signal(recorded_multi)

    new_b = dsp.merge_signals(raw_b, recorded_multi_b)
    new_b.show_info()

    # Lengths and such
    # raw = dsp.pad_trim(raw, len(raw.time_data)-100)
    # print(recorded_multi.time_data.shape, raw.time_data.shape)

    # n = dsp.merge_signals(recorded_multi, raw)
    # print(n.time_data.shape)
    # n.plot_time()
    # dsp.plots.show()


def merging_fbs():
    # fb1 = \
    #     dsp.filterbanks.linkwitz_riley_crossovers([1000, 2000], [4, 6])
    fb1 = \
        dsp.filterbanks.reconstructing_fractional_octave_bands(2)
    fb2 = \
        dsp.filterbanks.reconstructing_fractional_octave_bands(1)

    fb_n = dsp.merge_filterbanks(fb1, fb2)
    fb_n.show_info()
    fb_n.plot_magnitude()
    dsp.plots.show()


def collapse():
    d = dsp.generators.dirac(length_samples=2**13, sampling_rate_hz=48_000)
    # d.plot_magnitude(normalize=None)
    # d.plot_time()
    fb = dsp.filterbanks.reconstructing_fractional_octave_bands()
    d_b = fb.filter_signal(d)
    # d_b.bands[2].set_spectrum_parameters(method='standard')
    # d_b.bands[2].plot_magnitude(normalize=None)
    # d_b.bands[0].plot_phase()
    d_rec = d_b.collapse()
    d_rec.set_spectrum_parameters(method='standard')
    d_rec.plot_magnitude(normalize=None, range_db=[-2, 2])
    # d_rec.plot_phase()
    # d_rec.plot_group_delay()
    dsp.plots.show()


def smoothing():
    psig2 = dsp.Signal(join('examples', 'data', 'chirp_mono.wav'))
    psig2.set_spectrum_parameters(method='standard')
    psig2.plot_magnitude(smoothe=4)
    dsp.plots.show()


def min_phase_signal():
    recorded_multi = \
        dsp.Signal(join('examples', 'data', 'chirp_mono.wav'))
    # recorded_multi = \
    #     dsp.Signal(join('examples', 'data', 'chirp_stereo.wav'))
    raw = dsp.Signal(join('examples', 'data', 'chirp.wav'))
    ir = dsp.transfer_functions.spectral_deconvolve(recorded_multi, raw)
    ir = dsp.transfer_functions.window_ir(ir)
    # ir.plot_phase()
    _, sp = ir.get_spectrum()
    min_ir = dsp.transfer_functions.min_phase_from_mag(sp, ir.sampling_rate_hz)
    # min_ir.plot_phase()
    # min_ir.plot_time()
    ir.plot_group_delay()
    min_ir.plot_group_delay()
    dsp.plots.show()


def lin_phase_signal():
    # recorded_multi = \
    #     dsp.Signal(join('examples', 'data', 'chirp_mono.wav'))
    recorded_multi = \
        dsp.Signal(join('examples', 'data', 'chirp_stereo.wav'))
    raw = dsp.Signal(join('examples', 'data', 'chirp.wav'))
    ir = dsp.transfer_functions.spectral_deconvolve(recorded_multi, raw)
    ir = dsp.transfer_functions.window_ir(ir)
    _, sp = ir.get_spectrum()
    lin_ir = dsp.transfer_functions.lin_phase_from_mag(
        sp, ir.sampling_rate_hz, group_delay_ms='minimal',
        check_causality=True)
    # Phases
    # ir.plot_phase(unwrap=True)
    # lin_ir.plot_phase(unwrap=True)

    # Time signals
    # ir.plot_time()
    # lin_ir.plot_time()

    # Group delays
    ir.plot_group_delay()
    lin_ir.plot_group_delay()
    dsp.plots.show()


def gammatone_filters():
    fb = dsp.filterbanks.auditory_filters_gammatone()

    # Filtering and listening to result
    # speech = dsp.Signal(join('examples', 'data', 'speech.flac'))
    # speech = fb.filter_signal(speech, mode='parallel')
    # speech_band = speech.bands[7]
    # dsp.audio_io.play(speech_band)

    # Plotting filter bank
    fb.plot_magnitude(mode='summed')
    fb.plot_magnitude(mode='parallel', length_samples=2**13)
    dsp.plots.show()


def ir2filt():
    recorded_multi = \
        dsp.Signal(join('examples', 'data', 'chirp_stereo.wav'))
    raw = dsp.Signal(join('examples', 'data', 'chirp.wav'))
    ir = dsp.transfer_functions.spectral_deconvolve(recorded_multi, raw)
    ir = dsp.transfer_functions.window_ir(ir)

    f = dsp.ir_to_filter(ir, channel=0, phase_mode='direct')
    f.plot_magnitude()
    dsp.plots.show()


def fwsnrseg():
    recorded_multi = \
        dsp.Signal(join('examples', 'data', 'chirp_stereo.wav'))
    # raw = dsp.Signal(join('examples', 'data', 'chirp.wav'))

    c0 = recorded_multi.get_channels(0)
    c1 = recorded_multi.get_channels(1)
    fw = dsp.distances.fw_snr_seg(c0, c1)
    print(fw)


def true_peak():
    s = dsp.Signal(join('examples', 'data', 'chirp_stereo.wav'))

    # Testing for multibandsignal
    # from dsptoolbox.filterbanks import auditory_filters_gammatone
    # fb = auditory_filters_gammatone([40, 1e3])
    # s = fb.filter_signal(s)
    t, p = dsp.true_peak_level(s)
    print(t, p)
    print('difference: ', t - p, ' dB')


def harmonic_tone():
    c = dsp.generators.harmonic(
        frequency_hz=500, length_seconds=2, number_of_channels=3,
        uncorrelated=True, fade='log', sampling_rate_hz=4_000)
    # c.plot_time()
    c.plot_magnitude()
    dsp.plots.show()


def band_swapping():
    s = dsp.generators.noise(
        'grey', number_of_channels=3, sampling_rate_hz=16_000,
        length_seconds=3)

    # fb = dsp.filterbanks.reconstructing_fractional_octave_bands(
    #     frequency_range=[250, 2000], sampling_rate_hz=s.sampling_rate_hz)
    fb = dsp.filterbanks.auditory_filters_gammatone(
        [50, 500], sampling_rate_hz=s.sampling_rate_hz)

    s_f = fb.filter_signal(s, mode='parallel')
    print(s_f.number_of_bands)
    bands = []
    bands.append(s_f.bands[0])
    bands.append(s_f.bands[1])

    s_multi = dsp.MultiBandSignal(bands)
    s_multi.show_info(True)
    s_multi.add_band(s_f.bands[2])
    s_multi.show_info(True)
    s_multi.remove_band(0)
    s_multi.show_info(True)

    s_multi.swap_bands([1, 0])
    s_multi.show_info(True)


def fractional_time_delay():
    # Signal
    s = dsp.generators.noise(
        'grey', length_seconds=2, number_of_channels=3, sampling_rate_hz=44100)
    s.plot_time()
    s_d = dsp.fractional_delay(s, 10.5e-3, channels=[-1])
    s_d.plot_time()

    # MultiBandSignal
    # fb = dsp.filterbanks.auditory_filters_gammatone([500, 1000])
    # sb = fb.filter_signal(s)
    # s_d = dsp.fractional_delay(sb, 10.5e-3, channels=1)
    # s_d.bands[0].plot_time()
    dsp.plots.show()


def synthetic_rir():
    rir = dsp.room_acoustics.generate_synthetic_rir(
        room_dimensions_meters=[4, 5, 6],
        source_position=[2, 2.5, 3], receiver_position=[2, 1, 5.5],
        total_length_seconds=0.5,
        sampling_rate_hz=48000, desired_reverb_time_seconds=None,
        apply_bandpass=True)
    rir.plot_time()
    rir = dsp.room_acoustics.generate_synthetic_rir(
        room_dimensions_meters=[4, 5, 6],
        source_position=[2, 2.5, 3], receiver_position=[2, 1, 5.5],
        total_length_seconds=0.5,
        sampling_rate_hz=48000, desired_reverb_time_seconds=None,
        apply_bandpass=False)
    rir.plot_time()
    # rir.plot_magnitude()
    # rir.plot_phase(unwrap=True)
    # rir.plot_group_delay()
    dsp.plots.show()


def beamforming_basics():
    # Mic Array
    path = join('examples', 'data', 'array.xml')
    ar = pd.read_xml(path)
    ma = dsp.beamforming.MicArray(ar)
    # ma.plot_points(projection='3d')
    print('Maximum range', ma.get_maximum_frequency_range())

    # Grid
    xval = np.arange(-0.5, 0.5, 0.1)
    yval = np.arange(-0.5, 0.5, 0.1)
    zval = 1
    g = dsp.beamforming.Regular2DGrid(
        xval, yval, ['x', 'y'], value3=zval)
    # g.plot_points()

    # Steering vector
    st = dsp.beamforming.SteeringVector(formulation='classic')
    k = np.linspace(800, 1000, 10) * 2 * np.pi / 343
    h = st.get_vector(k, g, ma)
    print(h.shape)
    st = dsp.beamforming.SteeringVector(formulation='true power')
    h = st.get_vector(k, g, ma)
    print(h.shape)
    print('Grid: ', g.coordinates.shape)
    print('Mics: ', ma.coordinates.shape)
    print('k: ', k.shape)

    # Beamformer
    noise = dsp.generators.noise(
        number_of_channels=ma.number_of_points, sampling_rate_hz=20_000)
    bf = dsp.beamforming.BeamformerDASFrequency(noise, ma, g, st)
    bf.plot_setting()
    bf.show_info()
    print(bf.get_frequency_range_from_he())
    dsp.plots.show()


def beamforming_steering_test():
    # ======== Mini example
    # ma = dsp.beamforming.MicArray(dict(x=[0, 0], y=[0, 0.1], z=[0, 0]))
    # g = dsp.beamforming.Grid(dict(x=[0, 0], y=[0, 0.1], z=[0.5, 0.5]))

    # ======== Full example
    # Array
    path = join('examples', 'data', 'array.xml')
    ar = pd.read_xml(path)
    ma = dsp.beamforming.MicArray(ar)
    # Grid
    xval = np.arange(-0.5, 0.5, 0.1)
    yval = np.arange(-0.5, 0.5, 0.1)
    zval = 1
    g = dsp.beamforming.Regular2DGrid(
        xval, yval, ['x', 'y'], value3=zval)

    # Check steering vector Classic
    r0 = ma.array_center_coordinates

    def dist(r1, r0):
        """Euclidean distance between two points"""
        return np.sqrt(np.sum((r1-r0)**2))

    k = np.array([1000, 1200]) * np.pi * 2 / 343
    rt0 = g.get_distances_to_point(r0)
    h = np.zeros((len(k), ma.number_of_points, g.number_of_points),
                 dtype='cfloat')
    N = ma.number_of_points
    for i0, kn in enumerate(k):
        for i1 in range(ma.number_of_points):
            for i2 in range(g.number_of_points):
                rti = dist(g.coordinates[i2, :], ma.coordinates[i1, :])
                rt0 = dist(g.coordinates[i2, :], r0)
                h[i0, i1, i2] = 1/N * np.exp(-1j*kn*(rti-rt0))

    st = dsp.beamforming.SteeringVector(formulation='classic')
    h_intern = st.get_vector(k, g, ma)

    # Test for difference
    print(np.all(np.isclose(h_intern - h, 0)))


def beamforming_virtual_source():
    from time import time
    single_source = True

    # Array
    path = join('examples', 'data', 'array.xml')
    ar = pd.read_xml(path)
    ma = dsp.beamforming.MicArray(ar)

    if single_source:
        ns = dsp.beamforming.MonopoleSource(
            dsp.generators.noise(length_seconds=3, sampling_rate_hz=20_000),
            [0, 0, 0.5])
        # Plot setting
        fig, ax = ma.plot_points(projection='3d')
        ax.scatter(ns.coordinates[0], ns.coordinates[1], ns.coordinates[2])
        s_ma = ns.get_signals_on_array(ma)
    else:
        sp = dsp.Signal(join('examples', 'data', 'speech.flac'))
        ns = dsp.generators.noise(
            length_seconds=3, sampling_rate_hz=sp.sampling_rate_hz)
        sp = dsp.beamforming.MonopoleSource(sp, [0, -0.5, 0.4])
        ns = dsp.beamforming.MonopoleSource(ns, [0, 0, 0.5])
        # Plot setting
        fig, ax = ma.plot_points(projection='3d')
        ax.scatter(ns.coordinates[0], ns.coordinates[1], ns.coordinates[2])
        ax.scatter(sp.coordinates[0], sp.coordinates[1], sp.coordinates[2])
        s_ma = dsp.beamforming.mix_sources_on_array([sp, ns], ma)
    # print('Number of channels:',
    #       s_ma.number_of_channels == ma.number_of_points)

    # Listen to one channel
    # s1 = s_ma.get_channels([63])
    # dsp.audio_io.set_device()
    # dsp.audio_io.play(s1)

    # Assess computation time for cross-spectral matrix
    # s_ma = s_ma.get_channels([0, 1, 2, 3, 4])
    st = time()
    f, csm = s_ma.get_csm()
    # f, csm = s_ma.plot_csm()
    print(time() - st)
    # s_ma.plot_time()
    # dsp.plots.show()


def beamforming_complete_test_2D():
    # Mic Array
    micsx = np.arange(-0.25, 0.25, 0.1)
    dim1, dim2 = np.meshgrid(micsx, micsx)
    dim1 = dim1.flatten()
    dim2 = dim2.flatten()
    positions = np.append(dim1[..., None], dim2[..., None], axis=1)
    positions = np.append(
        positions, np.zeros((len(dim1), 1)), axis=1)
    positions = dict(x=positions[:, 0], y=positions[:, 1], z=positions[:, 2])
    ma = dsp.beamforming.MicArray(positions)

    # path = join('examples', 'data', 'array.xml')
    # ar = pd.read_xml(path)
    # ma = dsp.beamforming.MicArray(ar)

    # Signal (simulated)
    ns = dsp.beamforming.MonopoleSource(
        dsp.generators.noise(length_seconds=2, sampling_rate_hz=20_000),
        [0, 0.4, 0.5])
    s = ns.get_signals_on_array(ma)

    # Grid
    xval = np.arange(-0.2, 0.2, 0.1)
    yval = np.arange(-0.5, 0.5, 0.1)
    zval = 0.5
    g = dsp.beamforming.Regular2DGrid(
        xval, yval, ['x', 'y'], value3=zval)

    # Steering vector
    st = dsp.beamforming.SteeringVector(formulation='true location')

    # Create beamformer and plot setting
    bf = dsp.beamforming.BeamformerDASFrequency(s, ma, g, st, )
    _, ax = bf.plot_setting()
    ax.scatter(ns.coordinates[0], ns.coordinates[1], ns.coordinates[2])

    # Get and show map
    m = bf.get_beamformer_map(2000, 3, remove_csm_diagonal=True)
    g.plot_map(m)
    dsp.plots.show()


def beamforming_complete_test_time():
    # Small mic array
    micsx = np.arange(-0.1, 0.11, 0.1)
    micsy = np.arange(-0.3, 0.31, 0.1)
    dim1, dim2 = np.meshgrid(micsx, micsy)
    dim1 = dim1.flatten()
    dim2 = dim2.flatten()
    positions = np.append(dim1[..., None], dim2[..., None], axis=1)
    positions = np.append(
        positions, np.zeros((len(dim1), 1)), axis=1)
    positions = dict(x=positions[:, 0], y=positions[:, 1], z=positions[:, 2])
    ma = dsp.beamforming.MicArray(positions)

    # Signal (simulated)
    sp = dsp.Signal(join('examples', 'data', 'speech.flac'))
    ns = dsp.generators.noise(
        length_seconds=3, sampling_rate_hz=sp.sampling_rate_hz)
    sp = dsp.beamforming.MonopoleSource(sp, [0, -0.5, 0.5])
    ns = dsp.beamforming.MonopoleSource(ns, [0, 0, 0.5])
    s = dsp.beamforming.mix_sources_on_array([sp, ns], ma)

    s_trial = s.get_channels(5)
    s_trial.save_signal('direct_sound')

    # Grid
    xval = np.arange(-0.5, 0.5, 0.1)
    g = dsp.beamforming.LineGrid(xval, 'y', 0.5, 0)

    bf = dsp.beamforming.BeamformerDASTime(s, ma, g)
    _, ax = bf.plot_setting()
    ax.scatter(ns.coordinates[0], ns.coordinates[1], ns.coordinates[2])
    ax.scatter(sp.coordinates[0], sp.coordinates[1], sp.coordinates[2])

    out_sig = bf.get_beamformer_output()
    out_sig.save_signal('beamformer_time')
    dsp.plots.show()


def beamforming_3d_grid():
    # Small mic array
    micsx = np.arange(-0.1, 0.11, 0.1)
    micsy = np.arange(-0.3, 0.31, 0.1)
    dim1, dim2 = np.meshgrid(micsx, micsy)
    dim1 = dim1.flatten()
    dim2 = dim2.flatten()
    positions = np.append(dim1[..., None], dim2[..., None], axis=1)
    positions = np.append(
        positions, np.zeros((len(dim1), 1)), axis=1)
    positions = dict(x=positions[:, 0], y=positions[:, 1], z=positions[:, 2])
    ma = dsp.beamforming.MicArray(positions)

    ap = ma.aperture

    linex = np.arange(-0.5*ap, 0.5*ap, ap/4)
    liney = np.arange(-0.3*ap, 0.3*ap, ap/4)
    linez = np.arange(-0.4*ap, 0.4*ap, ap/2)+ap

    # Signal (simulated)
    # sp = dsp.Signal(join('examples', 'data', 'speech.flac'))
    sp = dsp.generators.noise(
        type_of_noise='white', length_seconds=3, sampling_rate_hz=10_000)
    sp = dsp.normalize(sp, -100)
    ns = dsp.generators.noise(
        length_seconds=3, sampling_rate_hz=sp.sampling_rate_hz)
    # sp = dsp.beamforming.MonopoleSource(sp, [0, -0.3, 0.5])
    ns = dsp.beamforming.MonopoleSource(
        ns, [np.max(linex), np.max(liney), np.max(linez)])
    s = ns.get_signals_on_array(ma)
    # s = dsp.beamforming.mix_sources_on_array([sp, ns], ma)
    # s = dsp.beamforming.mix_sources_on_array([sp, ns], ma)

    # Grid and steering vector
    g = dsp.beamforming.Regular3DGrid(linex, liney, linez)
    st = dsp.beamforming.SteeringVector(formulation='true location')

    # Define beamformer and plot setting
    bf = dsp.beamforming.BeamformerDASFrequency(s, ma, g, st, c=343)
    fig, ax = bf.plot_setting()
    ax.scatter(ns.coordinates[0], ns.coordinates[1], ns.coordinates[2])
    # ax.scatter(sp.coordinates[0], sp.coordinates[1], sp.coordinates[2])

    # Run
    map = bf.get_beamformer_map(2000, 3, remove_csm_diagonal=False)
    # print(map)
    # exit()
    # y seems trasposed
    g.plot_map(map, 'z', ns.coordinates[2])
    g.plot_map(map, 'y', ns.coordinates[1])
    # g.plot_map(map, 'x', ns.coordinates[0])

    dsp.plots.show()


def beamforming_frequency_formulations():
    s = dsp.generators.noise(
        type_of_noise='white', sampling_rate_hz=5_000, peak_level_dbfs=-6)
    s2 = dsp.generators.noise(
        type_of_noise='white', sampling_rate_hz=5_000, peak_level_dbfs=-6)

    line = np.arange(0, 1, 0.2)
    xx, yy = np.meshgrid(line, line, indexing='ij')
    ma = dsp.beamforming.MicArray(
        dict(x=xx.flatten(), y=yy.flatten(), z=np.zeros(len(xx.flatten()))))
    ap = ma.aperture

    ms = dsp.beamforming.MonopoleSource(s, coordinates=[0.4, 0.4, ap])
    ms2 = dsp.beamforming.MonopoleSource(s2, coordinates=[0, 0, ap])
    s_out = dsp.beamforming.mix_sources_on_array([ms, ms2], ma)
    grid = dsp.beamforming.Regular2DGrid(line, line, ('x', 'y'), ap)
    st = dsp.beamforming.SteeringVector('true power')

    bf = dsp.beamforming.BeamformerCleanSC(s_out, ma, grid, st)
    bf.plot_setting()
    map = bf.get_beamformer_map(
        center_frequency_hz=1500, octave_fraction=0, maximum_iterations=100,
        safety_factor=0.5, remove_csm_diagonal=True)
    grid.plot_map(map, range_db=60)
    bf = dsp.beamforming.BeamformerDASFrequency(s_out, ma, grid, st)
    map = bf.get_beamformer_map(center_frequency_hz=1500, octave_fraction=0)
    grid.plot_map(map, range_db=60)
    bf = dsp.beamforming.BeamformerOrthogonal(s_out, ma, grid, st)
    map = bf.get_beamformer_map(center_frequency_hz=1500, octave_fraction=0)
    grid.plot_map(map, range_db=60)
    bf = dsp.beamforming.BeamformerFunctional(s_out, ma, grid, st)
    map = bf.get_beamformer_map(
        center_frequency_hz=1500, octave_fraction=0, gamma=20)
    grid.plot_map(map, range_db=60)
    try:
        bf = dsp.beamforming.BeamformerMVDR(s_out, ma, grid, st)
        map = bf.get_beamformer_map(
            center_frequency_hz=1500, octave_fraction=0, gamma=5)
        grid.plot_map(map, range_db=60)
    except np.linalg.LinAlgError as e:
        print(e)
        pass
    dsp.plots.show()


def detrending():
    s = dsp.generators.harmonic(
        300, sampling_rate_hz=1500, peak_level_dbfs=-20,
        number_of_channels=2, uncorrelated=True)
    s.plot_time()
    n = 0.3*np.arange(len(s))/len(s)
    s.time_data += n[..., None]
    s.plot_time()
    s2 = dsp.detrend(s, polynomial_order=10)
    s2.plot_time()
    dsp.plots.show()


def iterators():
    s = dsp.generators.noise(sampling_rate_hz=10_000)
    fb = dsp.filterbanks.auditory_filters_gammatone(
        [500, 1000], sampling_rate_hz=10_000)
    mb = fb.filter_signal(s, mode='parallel')
    for n in mb:
        print(type(n))
    for n in fb:
        print(type(n))


def mfcc():
    sp = dsp.Signal(join('examples', 'data', 'speech.flac'))
    t, f, s = sp.get_spectrogram()

    mels, _ = dsp.special.mel_filterbank(f, [20, 10e3], n_bands=40)
    t, mel, mf, fig, ax = dsp.special.mfcc(sp, mel_filters=mels)

    dsp.plots.show()


<<<<<<< HEAD
=======
def activity_detector():
    speech = dsp.Signal(join('examples', 'data', 'speech.flac'))
    n = dsp.generators.noise('blue', len(speech)/speech.sampling_rate_hz,
                             speech.sampling_rate_hz, peak_level_dbfs=-20)
    speech.time_data += n.time_data
    act, rest = dsp.activity_detector(
        speech, channel=0,
        threshold_dbfs=-30,
        hold_time_ms=0.2,
        release_time_ms=40)

    # Original
    speech.plot_time()

    # Detected activity
    act.plot_time()

    # Noise
    rest['noise'].plot_time()

    # Listen to the example
    # dsp.audio_io.set_device()
    dsp.audio_io.play(act)
    dsp.audio_io.play(rest['noise'])

    # Signal power in dBFS
    data = 20*np.log10(np.abs(speech.time_data))
    data -= data.max()
    dsp.plots.general_plot(
        speech.time_vector_s, data,
        log=False, xlabel='Time / s', ylabel='Power / dBFS')
    dsp.plots.show()


def istft():
    sp = dsp.Signal(join('examples', 'data', 'speech.flac'))
    sp = dsp.merge_signals(sp, sp)
    sp.set_spectrogram_parameters(padding=False)
    t, f, s = sp.get_spectrogram()
    rec = dsp.special.istft(s, original_signal=sp)
    sp.plot_time()
    rec.plot_time()
    # plt.plot(np.abs(rec.time_data - sp.time_data))
    print(np.all(np.isclose(rec.time_data, sp.time_data)))
    plt.show()
    dsp.audio_io.set_device(1)
    dsp.audio_io.play(sp)
    dsp.audio_io.play(rec)


def spectral_subtractor():
    speech = dsp.Signal(join('examples', 'data', 'speech.flac'))
    n = dsp.generators.noise('blue', len(speech)/speech.sampling_rate_hz,
                             speech.sampling_rate_hz, peak_level_dbfs=-20)
    speech.time_data += n.time_data
    n.set_spectrum_parameters(scaling=None)
    f, sp = n.get_spectrum()

    speech = dsp.normalize(speech)

    sub = dsp.effects.SpectralSubtractor(threshold_rms_dbfs=-30,
                                         adaptive_mode=False,
                                         spectrum_to_subtract=sp)
    sub.set_advanced_parameters(noise_forgetting_factor=0.8)
    speech_den = sub.apply(speech)

    td = speech.time_data - speech_den.time_data
    speech_den.plot_time()
    plt.figure()
    plt.plot(td)
    plt.show()


>>>>>>> 803a197f
if __name__ == '__main__':
    # transfer_function_test()
    # new_transfer_functions()
    # welch_method()
    # csm()
    # group_delay()
    # stft()
    # distances_function_test()
    # minimum_phase_systems()
    # room_acoustics()
    # multiband()
    # save_objects()
    # generators()
    # recording()
    # convolve_rir_signal()
    # merging_signals()
    # merging_fbs()
    # collapse()
    # smoothing()
    # min_phase_signal()
    # lin_phase_signal()
    # gammatone_filters()
    # ir2filt()
    # fwsnrseg()
    # true_peak()
    # harmonic_tone()
    # band_swapping()
    # fractional_time_delay()
    # synthetic_rir()
    # beamforming_basics()
    # beamforming_steering_test()
    # beamforming_virtual_source()
    # beamforming_complete_test_2D()
    # beamforming_complete_test_time()
    # cepstrum()
    # beamforming_3d_grid()
    beamforming_frequency_formulations()
    # detrending()
    # iterators()
    # mfcc()
<<<<<<< HEAD
=======
    # istft()
    # spectral_subtractor()
    # activity_detector()
>>>>>>> 803a197f

    # Next
    print()<|MERGE_RESOLUTION|>--- conflicted
+++ resolved
@@ -844,8 +844,6 @@
     dsp.plots.show()
 
 
-<<<<<<< HEAD
-=======
 def activity_detector():
     speech = dsp.Signal(join('examples', 'data', 'speech.flac'))
     n = dsp.generators.noise('blue', len(speech)/speech.sampling_rate_hz,
@@ -854,7 +852,7 @@
     act, rest = dsp.activity_detector(
         speech, channel=0,
         threshold_dbfs=-30,
-        hold_time_ms=0.2,
+        attack_time_ms=0.2,
         release_time_ms=40)
 
     # Original
@@ -919,7 +917,6 @@
     plt.show()
 
 
->>>>>>> 803a197f
 if __name__ == '__main__':
     # transfer_function_test()
     # new_transfer_functions()
@@ -960,12 +957,9 @@
     # detrending()
     # iterators()
     # mfcc()
-<<<<<<< HEAD
-=======
     # istft()
     # spectral_subtractor()
     # activity_detector()
->>>>>>> 803a197f
 
     # Next
     print()