--- conflicted
+++ resolved
@@ -61,11 +61,7 @@
             self.y_st, self.x, mode='H1', window_length_samples=1024,
             spectrum_parameters=None)
         # Single-channel with other windows
-<<<<<<< HEAD
         h, h_numpy = dsp.transfer_functions.compute_transfer_function(
-=======
-        h, _ = dsp.transfer_functions.compute_transfer_function(
->>>>>>> 5bc8493e
             self.y_m, self.x, mode='H2', window_length_samples=1024,
             spectrum_parameters=dict(window_type=('chebwin', 40)))
         # Check that coherence is saved
