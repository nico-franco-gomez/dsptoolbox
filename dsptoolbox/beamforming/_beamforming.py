--- conflicted
+++ resolved
@@ -2,11 +2,7 @@
 Backend for beamforming module
 """
 import numpy as np
-<<<<<<< HEAD
-from scipy.spatial import distance_matrix
-=======
 from dsptoolbox._general_helpers import _euclidean_distance_matrix
->>>>>>> 803a197f
 import matplotlib.pyplot as plt
 from seaborn import set_style
 set_style('whitegrid')
@@ -108,11 +104,7 @@
             point = point[None, ...]
         assert point.shape[1] == self.coordinates.shape[1], \
             f'Invalid shapes: {point.shape}, {self.coordinates.shape}'
-<<<<<<< HEAD
-        return distance_matrix(self.coordinates, point, p=2).squeeze()
-=======
         return _euclidean_distance_matrix(self.coordinates, point).squeeze()
->>>>>>> 803a197f
 
     # ======== Plotting =======================================================
     def plot_points(self, projection: str = None):
