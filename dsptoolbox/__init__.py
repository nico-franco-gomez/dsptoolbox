--- conflicted
+++ resolved
@@ -29,11 +29,7 @@
 
     # Modules
     'transfer_functions', 'distances', 'room_acoustics', 'plots', 'generators',
-<<<<<<< HEAD
-    'filterbanks', 'special', 'audio_io', 'beamforming'
-=======
     'filterbanks', 'special', 'audio_io', 'beamforming', 'effects',
->>>>>>> 803a197f
 ]
 
 __version__ = '0.2.5'